--- conflicted
+++ resolved
@@ -45,11 +45,7 @@
 
     fn popupmenu_show(
         &mut self,
-<<<<<<< HEAD
-        menu: Vec<Vec<String>>,
-=======
         menu: &[CompleteItem],
->>>>>>> 30ccc4b6
         selected: i64,
         row: u64,
         col: u64,
@@ -212,9 +208,6 @@
         "mouse_off" => ui.on_mouse(false),
         "busy_start" => ui.on_busy(true),
         "busy_stop" => ui.on_busy(false),
-<<<<<<< HEAD
-        "popupmenu_show" => call!(ui->popupmenu_show(args: ext, int, uint, uint)),
-=======
         "popupmenu_show" => {
             let menu_items = map_array!(args[0], "Error get menu list array", |item| {
                 map_array!(item, "Error get menu item array", |col| {
@@ -229,7 +222,6 @@
                 try_uint!(args[3]),
             )
         }
->>>>>>> 30ccc4b6
         "popupmenu_hide" => ui.popupmenu_hide(),
         "popupmenu_select" => call!(ui->popupmenu_select(args: int)),
         "tabline_update" => {
@@ -271,8 +263,6 @@
     };
 
     Ok(repaint_mode)
-<<<<<<< HEAD
-=======
 }
 
 pub struct CompleteItem<'a> {
@@ -295,5 +285,4 @@
             })
             .collect()
     }
->>>>>>> 30ccc4b6
-}+}
